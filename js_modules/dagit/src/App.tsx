--- conflicted
+++ resolved
@@ -36,14 +36,9 @@
 
 const AppRoutes = () => (
   <Switch>
-<<<<<<< HEAD
     <Route path="/test" component={TestRoot} />
-
-    <Route path="/runs/:runId" component={RunRoot} />
-=======
     <Route path="/runs/all/:runId" component={RunRoot} />
     <Route path="/runs/:pipelineName/:runId" component={RunRoot} />
->>>>>>> 19578614
     <Route path="/runs" component={RunsRoot} exact={true} />
     <Route path="/solids/:name?" component={SolidsRoot} />
 
