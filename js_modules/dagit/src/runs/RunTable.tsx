--- conflicted
+++ resolved
@@ -132,19 +132,19 @@
     details = (
       <Details>
         <Link
-          to={`/p/${run.pipeline.name}/runs/${run.runId}?q=type:step_success`}
+          to={`/runs/${run.pipeline.name}/${run.runId}?q=type:step_success`}
         >{`${run.stats.stepsSucceeded} steps succeeded, `}</Link>
         <Link
-          to={`/p/${run.pipeline.name}/runs/${run.runId}?q=type:step_failure`}
+          to={`/runs/${run.pipeline.name}/${run.runId}?q=type:step_failure`}
         >
           {`${run.stats.stepsFailed} steps failed, `}{" "}
         </Link>
         <Link
-          to={`/p/${run.pipeline.name}/runs/${run.runId}?q=type:materialization`}
+          to={`/runs/${run.pipeline.name}/${run.runId}?q=type:materialization`}
         >{`${run.stats.materializations} materializations`}</Link>
         ,{" "}
         <Link
-          to={`/p/${run.pipeline.name}/runs/${run.runId}?q=type:expectation`}
+          to={`/runs/${run.pipeline.name}/${run.runId}?q=type:expectation`}
         >{`${run.stats.expectations} expectations passed`}</Link>
       </Details>
     );
@@ -199,27 +199,7 @@
         <Link to={`/runs/${run.pipeline.name}/${run.runId}`}>
           {titleForRun(run)}
         </Link>
-<<<<<<< HEAD
-        <Details>
-          <Link
-            to={`/runs/${run.pipeline.name}/${run.runId}?q=type:step_success`}
-          >{`${run.stats.stepsSucceeded} steps succeeded, `}</Link>
-          <Link
-            to={`/runs/${run.pipeline.name}/${run.runId}?q=type:step_failure`}
-          >
-            {`${run.stats.stepsFailed} steps failed, `}{" "}
-          </Link>
-          <Link
-            to={`/runs/${run.pipeline.name}/${run.runId}?q=type:materialization`}
-          >{`${run.stats.materializations} materializations`}</Link>
-          ,{" "}
-          <Link
-            to={`/runs/${run.pipeline.name}/${run.runId}?q=type:expectation`}
-          >{`${run.stats.expectations} expectations passed`}</Link>
-        </Details>
-=======
         {details}
->>>>>>> 1c341500
       </RowColumn>
       <RowColumn>
         {run.pipeline.__typename === "Pipeline" ? (
