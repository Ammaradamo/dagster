--- conflicted
+++ resolved
@@ -1,11 +1,7 @@
 # ruff: noqa: SLF001
 
 import uuid
-<<<<<<< HEAD
-from unittest.mock import PropertyMock, patch
-=======
 from unittest.mock import MagicMock, PropertyMock, patch
->>>>>>> f7a57f3c
 
 import pytest
 from dagster_tableau.translator import TableauContentData, TableauContentType, TableauWorkspaceData
