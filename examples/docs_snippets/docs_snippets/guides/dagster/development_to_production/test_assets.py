--- conflicted
+++ resolved
@@ -1,17 +1,16 @@
+import os
+
 import pandas as pd
-<<<<<<< HEAD
-import os
-=======
+import pytest
 
 from dagster import ItemsConfig, SnowflakeResource
 
->>>>>>> 5af29a81
 from .assets_v2 import ItemsConfig, items
 from .resources.resources_v2 import StubHNClient
-import pytest
 
 # start
 # test_assets.py
+
 
 @pytest.fixture(scope="module")
 def snowflake_resource():
@@ -27,53 +26,34 @@
 
     # clean up tables from tests
     with resource.get_connection() as conn:
-        conn.cursor().execute(f"drop table if exists {resource.database}.{resource.schema_}.ITEMS")
+        conn.cursor().execute(
+            f"drop table if exists {resource.database}.{resource.schema_}.ITEMS"
+        )
 
 
 def test_items():
-<<<<<<< HEAD
     items(
         config=ItemsConfig(base_item_id=StubHNClient().fetch_max_item_id()),
         hn_client=StubHNClient(),
-        snowflake_resource=snowflake_resource
+        snowflake_resource=snowflake_resource,
     )
     with snowflake_resource.get_connection() as conn:
-        hn_dataset = conn.cursor().execute(f"select * from {snowflake_resource.database}.{snowflake_resource.schema_}.ITEMS").fetch_pandas_all()
+        hn_dataset = (
+            conn.cursor()
+            .execute(
+                f"select * from {snowflake_resource.database}.{snowflake_resource.schema_}.ITEMS"
+            )
+            .fetch_pandas_all()
+        )
         assert isinstance(hn_dataset, pd.DataFrame)
-        expected_data = pd.DataFrame(StubHNClient().data.values()).rename(
-            columns={"by": "user_id"}
-        ).rename(str.upper, copy=False, axis="columns")
+        expected_data = (
+            pd.DataFrame(StubHNClient().data.values())
+            .rename(columns={"by": "user_id"})
+            .rename(str.upper, copy=False, axis="columns")
+        )
         assert (hn_dataset["ID"] == expected_data["ID"]).all()
         assert (hn_dataset["TITLE"] == expected_data["TITLE"]).all()
         assert (hn_dataset["USER_ID"] == expected_data["USER_ID"]).all()
-=======
-    test_snowflake = (
-        SnowflakeResource(
-            account="abc1234.us-east-1",
-            user="test@company.com",
-            password=os.getenv("TEST_SNOWFLAKE_PASSWORD"),
-            database="TEST",
-            schema="HACKER_NEWS",
-        ),
-    )
-    try:
-        items(
-            config=ItemsConfig(base_item_id=StubHNClient().fetch_max_item_id()),
-            hn_client=StubHNClient(),
-            snowflake_resource=test_snowflake,
-        )
-        with test_snowflake.get_connection() as conn:
-            hn_dataset = conn.cursor.execute("select * from ITEMS").fetch_pandas_all()
-            assert isinstance(hn_dataset, pd.DataFrame)
-            expected_data = pd.DataFrame(StubHNClient().data.values()).rename(
-                columns={"by": "user_id"}
-            )
-            assert (hn_dataset == expected_data).all().all()
-
-    finally:
-        with test_snowflake.get_connection() as conn:
-            conn.cursor.execute("drop table if exists ITEMS")
->>>>>>> 5af29a81
 
 
 # end